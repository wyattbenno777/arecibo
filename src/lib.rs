--- conflicted
+++ resolved
@@ -27,10 +27,8 @@
 
 pub mod supernova;
 
-use gadgets::lookup::Lookup;
 use once_cell::sync::OnceCell;
 use traits::{CurveCycleEquipped, Dual};
-use traits::snark::RelaxedR1CSSNARKTraitV2;
 
 use crate::digest::{DigestComputer, SimpleDigestible};
 use crate::{
@@ -240,8 +238,8 @@
   /// let circuit2 = TrivialCircuit::<<E2 as Engine>::Scalar>::default();
   /// // Only relevant for a SNARK using computation commitmnets, pass &(|_| 0)
   /// // or &*nova_snark::traits::snark::default_ck_hint() otherwise.
-  /// let ck_hint1 = &*SPrime::<E1, EE<_>>::ck_floor();
-  /// let ck_hint2 = &*SPrime::<E2, EE<_>>::ck_floor();
+  /// let ck_hint1 = &*SPrime::<E1>::ck_floor();
+  /// let ck_hint2 = &*SPrime::<E2>::ck_floor();
   ///
   /// let pp = PublicParams::setup(&circuit1, &circuit2, ck_hint1, ck_hint2).unwrap();
   /// ```
@@ -993,266 +991,6 @@
 }
 
 /// Compute the circuit digest of a [`StepCircuit`].
-/// A type that holds the prover key for `CompressedSNARK`
-#[derive(Clone, Debug)]
-pub struct ProverKeyV2<E1, S1, S2>
-where
-  E1: CurveCycleEquipped,
-  S1: RelaxedR1CSSNARKTraitV2<E1>,
-  S2: RelaxedR1CSSNARKTrait<Dual<E1>>,
-{
-  pk_primary: S1::ProverKey,
-  pk_secondary: S2::ProverKey,
-}
-
-/// A type that holds the verifier key for `CompressedSNARK`
-#[derive(Clone, Serialize, Deserialize)]
-pub struct VerifierKeyV2<E1, S1, S2>
-where
-  E1: CurveCycleEquipped,
-  S1: RelaxedR1CSSNARKTraitV2<E1>,
-  S2: RelaxedR1CSSNARKTrait<Dual<E1>>,
-{
-  F_arity_primary: usize,
-  F_arity_secondary: usize,
-  ro_consts_primary: ROConstants<E1>,
-  ro_consts_secondary: ROConstants<Dual<E1>>,
-  pp_digest: E1::Scalar,
-  vk_primary: S1::VerifierKey,
-  vk_secondary: S2::VerifierKey,
-}
-
-/// A SNARK that proves the knowledge of a valid `RecursiveSNARK`
-/// and support lookup argument
-#[derive(Serialize, Deserialize)]
-#[serde(bound = "")]
-pub struct CompressedSNARKV2<E1, S1, S2>
-where
-  E1: CurveCycleEquipped,
-  S1: RelaxedR1CSSNARKTraitV2<E1>,
-  S2: RelaxedR1CSSNARKTrait<Dual<E1>>,
-{
-  r_U_primary: RelaxedR1CSInstance<E1>,
-  r_W_snark_primary: S1,
-
-  r_U_secondary: RelaxedR1CSInstance<Dual<E1>>,
-  l_u_secondary: R1CSInstance<Dual<E1>>,
-  nifs_secondary: NIFS<Dual<E1>>,
-  f_W_snark_secondary: S2,
-
-  zn_primary: Vec<E1::Scalar>,
-  zn_secondary: Vec<<Dual<E1> as Engine>::Scalar>,
-}
-
-impl<E1, S1, S2> CompressedSNARKV2<E1, S1, S2>
-where
-  E1: CurveCycleEquipped,
-  S1: RelaxedR1CSSNARKTraitV2<E1>,
-  S2: RelaxedR1CSSNARKTrait<Dual<E1>>,
-{
-  /// Creates prover and verifier keys for `CompressedSNARK`
-  pub fn setup(
-    pp: &PublicParams<E1>,
-    initial_table: &Lookup<E1::Scalar>,
-  ) -> Result<
-    (
-      ProverKeyV2<E1, S1, S2>,
-      VerifierKeyV2<E1, S1, S2>,
-    ),
-    NovaError,
-  >
-  where
-    <E1 as Engine>::Scalar: Ord,
-  {
-    let (pk_primary, vk_primary) = S1::setup(
-      pp.ck_primary.clone(),
-      &pp.circuit_shape_primary.r1cs_shape,
-      initial_table,
-    )?;
-    let (pk_secondary, vk_secondary) =
-      S2::setup(pp.ck_secondary.clone(), &pp.circuit_shape_secondary.r1cs_shape)?;
-
-    let pk = ProverKeyV2 {
-      pk_primary,
-      pk_secondary,
-    };
-
-    let vk = VerifierKeyV2 {
-      F_arity_primary: pp.F_arity_primary,
-      F_arity_secondary: pp.F_arity_secondary,
-      ro_consts_primary: pp.ro_consts_primary.clone(),
-      ro_consts_secondary: pp.ro_consts_secondary.clone(),
-      pp_digest: pp.digest(),
-      vk_primary,
-      vk_secondary,
-    };
-
-    Ok((pk, vk))
-  }
-
-  /// Create a new `CompressedSNARK`
-  pub fn prove(
-    pp: &PublicParams<E1>,
-    pk: &ProverKeyV2<E1, S1, S2>,
-    recursive_snark: &RecursiveSNARK<E1>,
-    challenges: (E1::Scalar, E1::Scalar),
-    RW_acc: E1::Scalar,
-    initial_table: &Lookup<E1::Scalar>,
-    final_table: &Lookup<E1::Scalar>,
-  ) -> Result<Self, NovaError> {
-    // fold the secondary circuit's instance with its running instance
-    let (nifs_secondary, (f_U_secondary, f_W_secondary)) = NIFS::prove(
-      &*pp.ck_secondary,
-      &pp.ro_consts_secondary,
-      &scalar_as_base::<E1>(pp.digest()),
-      &pp.circuit_shape_secondary.r1cs_shape,
-      &recursive_snark.r_U_secondary,
-      &recursive_snark.r_W_secondary,
-      &recursive_snark.l_u_secondary,
-      &recursive_snark.l_w_secondary,
-    )?;
-
-    // create SNARKs proving the knowledge of f_W_primary and f_W_secondary
-    let (r_W_snark_primary, f_W_snark_secondary) = rayon::join(
-      || {
-        S1::prove(
-          &pp.ck_primary,
-          &pk.pk_primary,
-          &pp.circuit_shape_primary.r1cs_shape,
-          &recursive_snark.r_U_primary,
-          &recursive_snark.r_W_primary,
-          challenges,
-          RW_acc,
-          initial_table.clone(),
-          final_table.clone(),
-        )
-      },
-      || {
-        S2::prove(
-          &pp.ck_secondary,
-          &pk.pk_secondary,
-          &pp.circuit_shape_secondary.r1cs_shape,
-          &f_U_secondary,
-          &f_W_secondary,
-        )
-      },
-    );
-
-    Ok(Self {
-      r_U_primary: recursive_snark.r_U_primary.clone(),
-      r_W_snark_primary: r_W_snark_primary?,
-
-      r_U_secondary: recursive_snark.r_U_secondary.clone(),
-      l_u_secondary: recursive_snark.l_u_secondary.clone(),
-      nifs_secondary,
-      f_W_snark_secondary: f_W_snark_secondary?,
-
-      zn_primary: recursive_snark.zi_primary.clone(),
-      zn_secondary: recursive_snark.zi_secondary.clone(),
-    })
-  }
-
-  /// Verify the correctness of the `CompressedSNARK`
-  pub fn verify(
-    &self,
-    vk: &VerifierKeyV2<E1, S1, S2>,
-    num_steps: usize,
-    z0_primary: &[E1::Scalar],
-    z0_secondary: &[<Dual<E1> as Engine>::Scalar],
-    lookup_intermediate_gamma: E1::Scalar,
-    RW_acc: E1::Scalar,
-    challenges: (E1::Scalar, E1::Scalar),
-  ) -> Result<(Vec<E1::Scalar>, Vec<<Dual<E1> as Engine>::Scalar>), NovaError> {
-    // the number of steps cannot be zero
-    if num_steps == 0 {
-      return Err(NovaError::ProofVerifyError);
-    }
-
-    // check if the (relaxed) R1CS instances have two public outputs
-    if self.l_u_secondary.X.len() != 2
-      || self.r_U_primary.X.len() != 2
-      || self.r_U_secondary.X.len() != 2
-    {
-      return Err(NovaError::ProofVerifyError);
-    }
-
-    // check if the output hashes in R1CS instances point to the right running instances
-    let (hash_primary, hash_secondary) = {
-      let mut hasher = <Dual<E1> as Engine>::RO::new(
-        vk.ro_consts_secondary.clone(),
-        NUM_FE_WITHOUT_IO_FOR_CRHF + 2 * vk.F_arity_primary,
-      );
-      hasher.absorb(vk.pp_digest);
-      hasher.absorb(E1::Scalar::from(num_steps as u64));
-      for e in z0_primary {
-        hasher.absorb(*e);
-      }
-      for e in &self.zn_primary {
-        hasher.absorb(*e);
-      }
-      self.r_U_secondary.absorb_in_ro(&mut hasher);
-
-      let mut hasher2 = <E1 as Engine>::RO::new(
-        vk.ro_consts_primary.clone(),
-        NUM_FE_WITHOUT_IO_FOR_CRHF + 2 * vk.F_arity_secondary,
-      );
-      hasher2.absorb(scalar_as_base::<E1>(vk.pp_digest));
-      hasher2.absorb(<Dual<E1> as Engine>::Scalar::from(num_steps as u64));
-      for e in z0_secondary {
-        hasher2.absorb(*e);
-      }
-      for e in &self.zn_secondary {
-        hasher2.absorb(*e);
-      }
-      self.r_U_primary.absorb_in_ro(&mut hasher2);
-
-      (
-        hasher.squeeze(NUM_HASH_BITS),
-        hasher2.squeeze(NUM_HASH_BITS),
-      )
-    };
-
-    if hash_primary != self.l_u_secondary.X[0]
-      || hash_secondary != scalar_as_base::<Dual<E1>>(self.l_u_secondary.X[1])
-    {
-      return Err(NovaError::ProofVerifyError);
-    }
-
-    // fold the secondary's running instance with the last instance to get a folded instance
-    let f_U_secondary = self.nifs_secondary.verify(
-      &vk.ro_consts_secondary,
-      &scalar_as_base::<E1>(vk.pp_digest),
-      &self.r_U_secondary,
-      &self.l_u_secondary,
-    )?;
-
-    // check the satisfiability of the folded instances using
-    // SNARKs proving the knowledge of their satisfying witnesses
-    let (res_primary, res_secondary) = rayon::join(
-      || {
-        self.r_W_snark_primary.verify::<Dual<E1>>(
-          &vk.vk_primary,
-          &self.r_U_primary,
-          lookup_intermediate_gamma,
-          RW_acc,
-          challenges.clone(),
-        )
-      },
-      || {
-        self
-          .f_W_snark_secondary
-          .verify(&vk.vk_secondary, &f_U_secondary)
-      },
-    );
-
-    res_primary?;
-    res_secondary?;
-
-    Ok((self.zn_primary.clone(), self.zn_secondary.clone()))
-  }
-}
-
-/// Compute the circuit digest of a [StepCircuit].
 ///
 /// Note for callers: This function should be called with its performance characteristics in mind.
 /// It will synthesize and digest the full `circuit` given.
@@ -1279,15 +1017,6 @@
 
 #[cfg(test)]
 mod tests {
-  use crate::bellpepper::test_shape_cs::TestShapeCS;
-  use crate::gadgets::lookup::{less_than, Lookup, LookupTrace, LookupTraceBuilder, TableType};
-  use crate::gadgets::utils::conditionally_select2;
-  use crate::provider::poseidon::PoseidonConstantsCircuit;
-  // use crate::spartan::lookupsnark::LookupSNARK;
-  use crate::spartan::math::Math;
-  use crate::traits::evaluation::EvaluationEngineTrait;
-  use core::fmt::Write;
-
   use self::traits::CurveCycleEquipped;
 
   use super::*;
@@ -1296,15 +1025,13 @@
       non_hiding_zeromorph::ZMPCS, Bn256EngineIPA, Bn256EngineKZG, Bn256EngineZM, PallasEngine,
       Secp256k1Engine,
     },
-    traits::snark::default_ck_hint,
+    traits::{evaluation::EvaluationEngineTrait, snark::default_ck_hint},
   };
   use ::bellpepper_core::{num::AllocatedNum, ConstraintSystem, SynthesisError};
-  use bellpepper_core::Namespace;
-  use core::marker::PhantomData;
+  use core::{fmt::Write, marker::PhantomData};
   use expect_test::{expect, Expect};
   use ff::PrimeField;
   use halo2curves::bn256::Bn256;
-  use tap::TapOptional;
   use traits::circuit::TrivialCircuit;
 
   type EE<E> = provider::ipa_pc::EvaluationEngine<E>;
@@ -1917,168 +1644,6 @@
     test_ivc_base_with::<Secp256k1Engine>();
   }
 
-<<<<<<< HEAD
-  fn print_constraints_name_on_error_index<E1, E2, C1>(err: &NovaError, c_primary: &C1)
-  where
-    E1: Engine<Base = <E2 as Engine>::Scalar>,
-    E2: Engine<Base = <E1 as Engine>::Scalar>,
-    C1: StepCircuit<E1::Scalar>,
-  {
-    match err {
-      NovaError::UnSatIndex(index) => {
-        let augmented_circuit_params_primary =
-          NovaAugmentedCircuitParams::new(BN_LIMB_WIDTH, BN_N_LIMBS, true);
-
-        // let (mut circuit_primary, z0_primary) = HeapifyCircuit::new(ro_consts);
-        let ro_consts_circuit_primary: ROConstantsCircuit<E2> = ROConstantsCircuit::<E2>::default();
-        let circuit_primary: NovaAugmentedCircuit<'_, E2, C1> = NovaAugmentedCircuit::new(
-          &augmented_circuit_params_primary,
-          None,
-          c_primary,
-          ro_consts_circuit_primary,
-        );
-        // let mut cs: ShapeCS<E1> = ShapeCS::new();
-        // let _ = circuit_primary.synthesize(&mut cs);
-        let mut cs: TestShapeCS<E1> = TestShapeCS::new();
-        let _ = circuit_primary.synthesize(&mut cs);
-        cs.constraints
-          .get(*index)
-          .tap_some(|constraint| println!("failed at constraint {}", constraint.3));
-      }
-      error => unimplemented!("{:?}", error),
-    }
-  }
-
-  #[test]
-  fn test_ivc_rwlookup() {
-    type S1<E, EE> = spartan::ppsnark::RelaxedR1CSSNARKV2<E, EE>;
-    type S2<E, EE> = spartan::ppsnark::RelaxedR1CSSNARK<E, EE>;
-    type E1 = provider::PallasEngine;
-    type E2 = provider::VestaEngine;
-    type EE<E> = provider::ipa_pc::EvaluationEngine<E>;
-
-    // rw lookup to serve as a non-deterministic advices.
-    #[derive(Clone)]
-    struct HeapifyCircuit<E1: Engine, E2: Engine>
-    where
-      <E1 as Engine>::Scalar: Ord,
-      E1: Engine<Base = <E2 as Engine>::Scalar>,
-      E2: Engine<Base = <E1 as Engine>::Scalar>,
-    {
-      lookup_trace: LookupTrace<E1>,
-      ro_consts: ROConstantsCircuit<E2>,
-      max_value_bits: usize,
-      _phantom: PhantomData<E2>,
-    }
-
-    impl<E1: Engine, E2: Engine> HeapifyCircuit<E1, E2>
-    where
-      <E1 as Engine>::Scalar: Ord,
-      E1: Engine<Base = <E2 as Engine>::Scalar>,
-      E2: Engine<Base = <E1 as Engine>::Scalar>,
-    {
-      fn new(
-        initial_table: Lookup<E1::Scalar>,
-        ro_consts_circuit: ROConstantsCircuit<E2>,
-      ) -> (Vec<Self>, Lookup<E1::Scalar>, E1::Scalar) {
-        let n = initial_table.table_size();
-
-        let initial_index = (n - 4) / 2;
-        let max_value_bits = (n - 1).log_2() + 1; // + 1 as a buffer
-        let initial_intermediate_gamma = <E1 as Engine>::Scalar::from(1);
-
-        let mut lookup = initial_table;
-        let num_steps = initial_index;
-        let mut intermediate_gamma = initial_intermediate_gamma;
-        // simulate folding step lookup io
-        let mut primary_circuits = Vec::with_capacity(num_steps + 1);
-        let ro_consts = <<E2 as Engine>::RO as ROTrait<
-          <E2 as Engine>::Base,
-          <E2 as Engine>::Scalar,
-        >>::Constants::default();
-        for i in 0..num_steps + 1 {
-          let mut lookup_trace_builder = LookupTraceBuilder::<E1>::new(&mut lookup);
-          let addr = E1::Scalar::from((num_steps - i) as u64);
-          let parent = lookup_trace_builder.read(addr);
-          let left_child = lookup_trace_builder.read(E1::Scalar::from(2) * addr + E1::Scalar::ONE);
-          let right_child =
-            lookup_trace_builder.read(E1::Scalar::from(2) * addr + E1::Scalar::from(2));
-          // swap left pair
-          let (new_parent_left, new_left_child) = if left_child < parent {
-            (left_child, parent)
-          } else {
-            (parent, left_child)
-          };
-          lookup_trace_builder.write(addr, new_parent_left);
-          lookup_trace_builder.write(
-            E1::Scalar::from(2) * addr + E1::Scalar::from(1),
-            new_left_child,
-          );
-          // swap right pair
-          let (new_parent_right, new_right_child) = if right_child < new_parent_left {
-            (right_child, new_parent_left)
-          } else {
-            (new_parent_left, right_child)
-          };
-          lookup_trace_builder.write(addr, new_parent_right);
-          lookup_trace_builder.write(
-            E1::Scalar::from(2) * addr + E1::Scalar::from(2),
-            new_right_child,
-          );
-          let res = lookup_trace_builder.snapshot::<E2>(ro_consts.clone(), intermediate_gamma);
-          intermediate_gamma = res.0;
-          let (_, lookup_trace) = res;
-          primary_circuits.push(Self {
-            lookup_trace,
-            ro_consts: ro_consts_circuit.clone(),
-            max_value_bits,
-            _phantom: PhantomData::<E2> {},
-          });
-        }
-
-        (primary_circuits, lookup, intermediate_gamma)
-      }
-
-      fn get_z0(
-        ck: &CommitmentKey<E1>,
-        final_table: &Lookup<E1::Scalar>,
-        intermediate_gamma: E1::Scalar,
-      ) -> Vec<E1::Scalar>
-      where
-        E1: Engine<Base = <E2 as Engine>::Scalar>,
-        E2: Engine<Base = <E1 as Engine>::Scalar>,
-      {
-        let n = final_table.table_size();
-        let initial_index = (n - 4) / 2;
-        let (initial_intermediate_gamma, init_prev_RW_acc, init_global_ts) = (
-          <E1 as Engine>::Scalar::ONE,
-          <E1 as Engine>::Scalar::ZERO,
-          <E1 as Engine>::Scalar::ZERO,
-        );
-
-        let (alpha, gamma) =
-          LookupTraceBuilder::<E1>::get_challenge::<E2>(ck, final_table, intermediate_gamma);
-        vec![
-          initial_intermediate_gamma,
-          alpha,
-          gamma,
-          init_prev_RW_acc,
-          init_global_ts,
-          E1::Scalar::from(initial_index as u64),
-        ]
-      }
-    }
-
-    impl<F: PrimeField, E1: Engine + Engine<Scalar = F>, E2: Engine> StepCircuit<F>
-      for HeapifyCircuit<E1, E2>
-    where
-      E1::Scalar: Ord,
-      E1: Engine<Base = <E2 as Engine>::Scalar>,
-      E2: Engine<Base = <E1 as Engine>::Scalar>,
-    {
-      fn arity(&self) -> usize {
-        6
-=======
   fn test_setup_with<E1: CurveCycleEquipped>() {
     #[derive(Clone, Debug, Default)]
     struct CircuitWithInputize<F: PrimeField> {
@@ -2088,7 +1653,6 @@
     impl<F: PrimeField> StepCircuit<F> for CircuitWithInputize<F> {
       fn arity(&self) -> usize {
         1
->>>>>>> 346b9cfa
       }
 
       fn synthesize<CS: ConstraintSystem<F>>(
@@ -2096,266 +1660,6 @@
         cs: &mut CS,
         z: &[AllocatedNum<F>],
       ) -> Result<Vec<AllocatedNum<F>>, SynthesisError> {
-<<<<<<< HEAD
-        let mut lookup_trace = self.lookup_trace.clone();
-        let prev_intermediate_gamma = &z[0];
-        let alpha = &z[1];
-        let gamma = &z[2];
-        let prev_RW_acc = &z[3];
-        let prev_global_ts = &z[4];
-        let index = &z[5];
-
-        let left_child_index = AllocatedNum::alloc(cs.namespace(|| "left_child_index"), || {
-          index
-            .get_value()
-            .map(|i| i.mul(F::from(2)) + F::ONE)
-            .ok_or(SynthesisError::AssignmentMissing)
-        })?;
-        cs.enforce(
-          || "(2*index + 1) * 1 = left_child_index",
-          |lc| lc + (F::from(2), index.get_variable()) + CS::one(),
-          |lc| lc + CS::one(),
-          |lc| lc + left_child_index.get_variable(),
-        );
-        let right_child_index = AllocatedNum::alloc(cs.namespace(|| "right_child_index"), || {
-          left_child_index
-            .get_value()
-            .map(|i| i + F::ONE)
-            .ok_or(SynthesisError::AssignmentMissing)
-        })?;
-        cs.enforce(
-          || "(left_child_index + 1) * 1 = right_child_index",
-          |lc| lc + left_child_index.get_variable() + CS::one(),
-          |lc| lc + CS::one(),
-          |lc| lc + right_child_index.get_variable(),
-        );
-        let parent = lookup_trace.read(cs.namespace(|| "parent"), index)?;
-        let left_child = lookup_trace.read(cs.namespace(|| "left_child"), &left_child_index)?;
-        let right_child = lookup_trace.read(cs.namespace(|| "right_child"), &right_child_index)?;
-
-        let is_left_child_smaller = less_than(
-          cs.namespace(|| "left_child < parent"),
-          &left_child,
-          &parent,
-          self.max_value_bits,
-        )?;
-
-        let new_parent_left = conditionally_select2(
-          cs.namespace(|| "new_left_pair_parent"),
-          &left_child,
-          &parent,
-          &is_left_child_smaller,
-        )?;
-
-        let new_left_child = conditionally_select2(
-          cs.namespace(|| "new_left_pair_child"),
-          &parent,
-          &left_child,
-          &is_left_child_smaller,
-        )?;
-
-        lookup_trace.write(
-          cs.namespace(|| "write_left_pair_parent"),
-          index,
-          &new_parent_left,
-        )?;
-        lookup_trace.write(
-          cs.namespace(|| "write_left_pair_child"),
-          &left_child_index,
-          &new_left_child,
-        )?;
-
-        let is_right_child_smaller = less_than(
-          cs.namespace(|| "right_child < parent"),
-          &right_child,
-          &new_parent_left,
-          self.max_value_bits,
-        )?;
-
-        let new_parent_right = conditionally_select2(
-          cs.namespace(|| "new_right_pair_parent"),
-          &right_child,
-          &new_parent_left,
-          &is_right_child_smaller,
-        )?;
-        let new_right_child = conditionally_select2(
-          cs.namespace(|| "new_right_pair_child"),
-          &new_parent_left,
-          &right_child,
-          &is_right_child_smaller,
-        )?;
-        lookup_trace.write(
-          cs.namespace(|| "write_right_pair_parent"),
-          index,
-          &new_parent_right,
-        )?;
-        lookup_trace.write(
-          cs.namespace(|| "write_right_pair_child"),
-          &right_child_index,
-          &new_right_child,
-        )?;
-
-        // commit the rw change
-        let (next_RW_acc, next_global_ts, next_intermediate_gamma) = lookup_trace
-          .commit::<E2, Namespace<'_, F, <CS as ConstraintSystem<F>>::Root>>(
-            cs.namespace(|| "commit"),
-            self.ro_consts.clone(),
-            prev_intermediate_gamma,
-            &(alpha.clone(), gamma.clone()),
-            prev_RW_acc,
-            prev_global_ts,
-          )?;
-
-        let next_index = AllocatedNum::alloc(cs.namespace(|| "next_index"), || {
-          index
-            .get_value()
-            .map(|index| index - E1::Scalar::from(1))
-            .ok_or(SynthesisError::AssignmentMissing)
-        })?;
-        cs.enforce(
-          || "(next_index + 1) * 1 = index",
-          |lc| lc + next_index.get_variable() + CS::one(),
-          |lc| lc + CS::one(),
-          |lc| lc + index.get_variable(),
-        );
-        Ok(vec![
-          next_intermediate_gamma,
-          alpha.clone(),
-          gamma.clone(),
-          next_RW_acc,
-          next_global_ts,
-          next_index,
-        ])
-      }
-    }
-
-    let heap_size: usize = 4;
-
-    let ro_consts: ROConstantsCircuit<E2> = PoseidonConstantsCircuit::default();
-
-    let initial_table = {
-      let mut initial_table = (0..heap_size - 1)
-        .map(|i| {
-          (
-            <E2 as Engine>::Base::from(i as u64),
-            <E2 as Engine>::Base::from((heap_size - 2 - i) as u64),
-          )
-        })
-        .collect::<Vec<(<E2 as Engine>::Base, <E2 as Engine>::Base)>>();
-      initial_table.push((
-        <E2 as Engine>::Base::from(heap_size as u64 - 1),
-        <E2 as Engine>::Base::ZERO,
-      )); // attach 1 dummy element to assure table size is power of 2
-      Lookup::new(heap_size * 4, TableType::ReadWrite, initial_table)
-    };
-
-    let (circuit_primaries, final_table, expected_intermediate_gamma) =
-      HeapifyCircuit::<E1, E2>::new(initial_table.clone(), ro_consts);
-
-    let circuit_secondary = TrivialCircuit::default();
-
-    let ck_hint1 = &*SPrime::<E1, EE<_>>::ck_floor();
-    let ck_hint2 = &*SPrime::<E2, EE<_>>::ck_floor();
-
-    // produce public parameters
-    let pp =
-      PublicParams::<E1>::setup(
-        &circuit_primaries[0],
-        &circuit_secondary,
-        ck_hint1,
-        ck_hint2,
-      );
-
-    // produce the prover and verifier keys for compressed snark
-    let (pk, vk) =
-      CompressedSNARKV2::<_, S1<E1, EE<E1>>, S2<E2, EE<E2>>>::setup(&pp, &initial_table)
-        .unwrap();
-
-    let z0_primary =
-      HeapifyCircuit::<E1, E2>::get_z0(&pp.ck_primary, &final_table, expected_intermediate_gamma);
-
-    // 5th is initial index.
-    // +1 for index end with 0
-    let num_steps = u32::from_le_bytes(z0_primary[5].to_repr()[0..4].try_into().unwrap()) + 1;
-
-    let z0_secondary = vec![<E2 as Engine>::Scalar::ZERO; 1];
-
-    // produce a recursive SNARK
-    let mut recursive_snark: RecursiveSNARK<E1> = RecursiveSNARK::new(
-      &pp,
-      &circuit_primaries[0],
-      &circuit_secondary,
-      &z0_primary,
-      &z0_secondary,
-    )
-    .unwrap();
-
-    for i in 0..num_steps {
-      println!("step i {}", i);
-      let res = recursive_snark.prove_step(&pp, &circuit_primaries[i as usize], &circuit_secondary);
-      res.as_ref()
-        .map_err(|err| println!("err {:?}", err))
-        .unwrap();
-      assert!(res.is_ok());
-    }
-    // verify the recursive SNARK
-    let res = recursive_snark.verify(&pp, num_steps as usize, &z0_primary, &z0_secondary);
-    let (zn_primary, _) = res
-      .map_err(|err| {
-        print_constraints_name_on_error_index::<E1, E2, _>(&err, &circuit_primaries[0])
-      })
-      .unwrap();
-
-    assert_eq!(<E1 as Engine>::Scalar::from(1).neg(), zn_primary[5]);
-
-    let number_of_iterated_nodes = (heap_size - 4) / 2 + 1;
-    assert_eq!(
-      <E1 as Engine>::Scalar::from((number_of_iterated_nodes * 7) as u64),
-      zn_primary[4]
-    ); // global ts = number_of_iterated_nodes * (3r + 4w) operations
-
-    assert_eq!(pp.circuit_shape_primary.r1cs_shape.num_cons, 13377);
-    assert_eq!(pp.circuit_shape_primary.r1cs_shape.num_vars, 13388);
-    assert_eq!(pp.circuit_shape_secondary.r1cs_shape.num_cons, 10349);
-    assert_eq!(pp.circuit_shape_secondary.r1cs_shape.num_vars, 10329);
-
-    println!("zn_primary {:?}", zn_primary);
-
-    let intermediate_gamma = zn_primary[0];
-    let r = zn_primary[1];
-    let gamma = zn_primary[2];
-    let RW_acc = zn_primary[3];
-    assert_eq!(
-      expected_intermediate_gamma, intermediate_gamma,
-      "expected_intermediate_gamma != intermediate_gamma"
-    );
-
-    // produce a compressed SNARK
-    let res = CompressedSNARKV2::<_, S1<E1, EE<E1>>, S2<E2, EE<E2>>>::prove(
-      &pp,
-      &pk,
-      &recursive_snark,
-      (r, gamma),
-      RW_acc,
-      &initial_table,
-      &final_table,
-    );
-    assert!(res.is_ok());
-    let compressed_snark = res.unwrap();
-
-    // verify the compressed SNARK
-    let res = compressed_snark.verify(
-      &vk,
-      num_steps.try_into().unwrap(),
-      &z0_primary,
-      &z0_secondary,
-      expected_intermediate_gamma,
-      RW_acc,
-      (r, gamma),
-    );
-    println!("res {:?}", res);
-    assert!(res.is_ok());
-=======
         let x = &z[0];
         // a simplified version of this test would only have one input
         // but beside the Nova Public parameter requirement for a num_io = 2, being
@@ -2399,6 +1703,5 @@
   #[test]
   fn test_setup() {
     test_setup_with::<Bn256EngineKZG>();
->>>>>>> 346b9cfa
   }
 }